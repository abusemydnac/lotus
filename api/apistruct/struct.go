--- conflicted
+++ resolved
@@ -362,7 +362,6 @@
 	}
 }
 
-<<<<<<< HEAD
 type WalletStruct struct {
 	Internal struct {
 		WalletNew    func(context.Context, crypto.SigType) (address.Address, error)                         `perm:"write"`
@@ -372,7 +371,9 @@
 		WalletExport func(context.Context, address.Address) (*types.KeyInfo, error)                         `perm:"admin"`
 		WalletImport func(context.Context, *types.KeyInfo) (address.Address, error)                         `perm:"admin"`
 		WalletDelete func(context.Context, address.Address) error                                           `perm:"write"`
-=======
+	}
+}
+
 type GatewayStruct struct {
 	Internal struct {
 		// TODO: does the gateway need perms?
@@ -387,7 +388,6 @@
 		StateGetActor           func(ctx context.Context, actor address.Address, ts types.TipSetKey) (*types.Actor, error)
 		StateLookupID           func(ctx context.Context, addr address.Address, tsk types.TipSetKey) (address.Address, error)
 		StateWaitMsg            func(ctx context.Context, msg cid.Cid, confidence uint64) (*api.MsgLookup, error)
->>>>>>> 7f7c9e97
 	}
 }
 
@@ -1406,7 +1406,6 @@
 	return w.Internal.Closing(ctx)
 }
 
-<<<<<<< HEAD
 func (c *WalletStruct) WalletNew(ctx context.Context, typ crypto.SigType) (address.Address, error) {
 	return c.Internal.WalletNew(ctx, typ)
 }
@@ -1433,7 +1432,8 @@
 
 func (c *WalletStruct) WalletDelete(ctx context.Context, addr address.Address) error {
 	return c.Internal.WalletDelete(ctx, addr)
-=======
+}
+
 func (g GatewayStruct) ChainHead(ctx context.Context) (*types.TipSet, error) {
 	return g.Internal.ChainHead(ctx)
 }
@@ -1476,15 +1476,11 @@
 
 func (g GatewayStruct) StateWaitMsg(ctx context.Context, msg cid.Cid, confidence uint64) (*api.MsgLookup, error) {
 	return g.Internal.StateWaitMsg(ctx, msg, confidence)
->>>>>>> 7f7c9e97
 }
 
 var _ api.Common = &CommonStruct{}
 var _ api.FullNode = &FullNodeStruct{}
 var _ api.StorageMiner = &StorageMinerStruct{}
 var _ api.WorkerAPI = &WorkerStruct{}
-<<<<<<< HEAD
-var _ api.WalletAPI = &WalletStruct{}
-=======
 var _ api.GatewayAPI = &GatewayStruct{}
->>>>>>> 7f7c9e97
+var _ api.WalletAPI = &WalletStruct{}